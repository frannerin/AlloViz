--- conflicted
+++ resolved
@@ -172,15 +172,10 @@
                     if re.search("^(?!\.).*\.(xtc|dcd)$", traj)
                 )
             )
-<<<<<<< HEAD
-            new.psf = get_filename("psf")
-            new._paramf = get_filename("parameters")
-=======
             if any(["psf" in file for file in files]):
                 self.psf = get_filename("psf")
             if any(["parameters" in file for file in files]):
                 self._paramf = get_filename("parameters")
->>>>>>> 90ff3540
 
         # If pdb and trajectory files are passed
         else:
@@ -245,7 +240,6 @@
         protein_sel=None,
         **kwargs,
     ):
-
         # If the processed filenames don't exist yet as files, process the input files; if special_res kwarg is used it will be passed
         if any(
             [
