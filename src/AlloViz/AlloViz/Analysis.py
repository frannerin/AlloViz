"""Module with functions to analyze filtered networks

Main function :func:`~AlloViz.AlloViz.Analysis.analyze` manages the analysis of filtered
networks. It calls :func:`~AlloViz.AlloViz.Analysis.single_analysis` for the analysis of
single element-metric combinations and uses the NetworkX's functions defined in
:data:`~AlloViz.AlloViz.Analysis.nodes_dict` and
:data:`~AlloViz.AlloViz.Analysis.edges_dict`.

"""

import os
import sys
import time

import pandas
import numpy as np
import networkx
from concurrent.futures import ProcessPoolExecutor as Pool
from functools import partial

# from importlib import import_module

# from .Visualization import Edges, Nodes
from .Elements import Edges, Nodes
from .utils import rgetattr, rhasattr
from . import utils


nodes_dict = {
    "btw": "networkx.algorithms.centrality.betweenness_centrality",
    "cfb": "networkx.algorithms.centrality.current_flow_betweenness_centrality",
}
"""
Dictionary that maps nodes network metrics custom names (e.g., betweenness centrality,
"btw") with their corresponding NetworkX function (e.g., 
"networkx.algorithms.centrality.betweenness_centrality").
"""

edges_dict = {
    "btw": "networkx.algorithms.centrality.edge_betweenness_centrality",
    "cfb": "networkx.algorithms.centrality.edge_current_flow_betweenness_centrality",
}
"""
Dictionary that maps edges network metrics custom names (e.g., betweenness centrality,
"btw") with their corresponding NetworkX function (e.g., 
"networkx.algorithms.centrality.edge_betweenness_centrality").
"""



# def analyze(filtered, elements="edges", metrics="all", normalize=True, **kwargs):
#     r"""Analyze the filtered network

#     Send the analyses of the passed filtered network for the specified combinations of
#     elements-metrics. Each combination is analyzed independently with 
#     :func:`~AlloViz.AlloViz.Analysis.single_analysis` using NetworkX' functions and
#     results are stored as new instances of classes from the
#     :mod:`AlloViz.AlloViz.Elements` module, which extend the :class:`pandas.DataFrame`
#     class.
    
#     Parameters
#     ----------
#     filtered : :class:`~AlloViz.AlloViz.Filtering.Filtering` object
#         Filtered network object.
#     elements : str or list, {"edges", "nodes"}
#         Network element for which to perform the analysis.
#     metrics : str or list
#         Network metrics to compute, which must be keys in the `nodes_dict` or
#         `edges_dict` dictionaries. Default is "all" and it sends the computation for all
#         the metrics defined in the corresponding dictionary of the selected elements in
#         `element`.
#     normalize : bool
#         Passed to the NetworkX functions that calculate the metrics, to output
#         normalized results or not.

#     Other Parameters
#     ----------------
#     nodes_dict, edges_dict : dict
#         Optional kwarg(s) of the dictionary(ies) that maps network metrics custom names
#         (e.g., betweenness centrality, "btw") with their corresponding NetworkX
#         function (e.g., "networkx.algorithms.centrality.betweenness_centrality").
#         Functions strings must be written as if they were absolute imports, and must
#         return a dictionary of edges or nodes, depending on the element dictionary in
#         which they are. The keys of the dictionaries will be used to name the columns
#         of the analyzed data that the functions produce. Defaults are
#         :data:`~AlloViz.AlloViz.Analysis.nodes_dict` and
#         :data:`~AlloViz.AlloViz.Analysis.edges_dict`.
#     **kwargs
#         `GetContacts_threshold` kwarg can be passed to specify the minimum contact
#         frequency (0-1, default 0) threshold, which will be used to filter out
#         contacts with a frequency (average) lower than it before analysis. Make sure
#         to delete/have deleted all previous analysis attributes and files of any
#         network construction method. `Intercontact_distance` kwarg can be passed to
#         specify the minimum number of sequence positions/distance between residues of
#         a pair to retain in Intercontact filtering, which defaults to 5.
#     """
#     elements = elements if isinstance(elements, list) else [elements]

#     for elem in elements:
#         # If the Element's attribute doesn't exist yet, use as initial data the raw edge weights from the filtered data (or an empty DF for nodes)
#         if not rhasattr(filtered, elem):
#             if elem == "edges":
#                 cols = ["weight" in col for col in filtered._filtdata.columns]
#                 data = filtered._filtdata.loc[:, cols]
#             elif elem == "nodes":
#                 data = pandas.DataFrame()
#         # Else, retrieve the Element's attribute DataFrame to add columns to it
#         else:
#             data = rgetattr(filtered, elem)
            
#         # Retrieve the element's dictionary and if necessary update it with the one passed in kwargs
#         d = eval(f"{elem}_dict").copy()
#         if f"{elem}_dict" in kwargs:
#             d.update(kwargs[f"{elem}_dict"])
#         # Create a list of the desired metrics to calculate
#         metrics = utils.make_list(metrics, if_all = list(d.keys()))
#         # Create a list of the metrics that (i) have been passed, (ii) are also present in the element's dictionary and (iii) aren't already in the Element's attribute
#         elem_metrics = [
#             metric for metric in metrics if (metric in d and metric not in data)
#         ]
        
#         # Define the list of .pq files that we expect are going to be saved (or be retrieved) and a function to check which of them already exist
#         pqs = lambda elem: [filtered._datapq(elem, metric) for metric in elem_metrics]
#         no_exist = lambda pqs: [not os.path.isfile(pq) for pq in pqs]
#         print(utils.get_pool())
#         # If any of the .pq files don't exist, send the analysis calculations for them
#         if any(no_exist(pqs(elem))):
#             for metric in (
#                 metric
#                 for metric in elem_metrics
#                 if no_exist(pqs(elem))[pqs(elem).index(filtered._datapq(elem, metric))]
#             ):
#                 utils.get_pool().apply_async(
#                     single_analysis,
#                     args=(
#                         filtered,
#                         metric,
#                         d[metric],
#                         elem,
#                         normalize,
#                         filtered._datapq(elem, metric),
#                     ),
#                 )

#         # Function to wait for the analyses to finish in the background; returns the data to be added as attributes when they do
#         def wait_analyze(elem, data):
#             while any(no_exist(pqs(elem))):
#                 time.sleep(5)
#             return elem, data

#         # Function to add the newly calculated (or retrieved) data to the Element's attribute after analysis (wait_analyze) finishes and passes the data
#         def add_data(args):
#             elem, data = args
#             print(
#                 f"adding analyzed {elem} {filtered._pkg} {filtered._name} data of for {filtered._pkg.protein._pdbf}"
#             )

#             for pq in pqs(elem):
#                 # Retrieve the metric name from the .pq filename and read it into a DataFrame
#                 metric = pq.rsplit("/", 1)[-1].split("_", 1)[-1].split(".")[0]
#                 df = pandas.read_parquet(pq)

#                 # If there are more than 1 trajectory, calculate the metric average and standard error from the trajectories' analyzed data
#                 if len(filtered._pkg.protein._trajs) > 1:
#                     cols = [f"{metric}_{num}" for num in filtered._pkg.protein._trajs]
#                     df[f"{metric}"] = df[cols].fillna(0).mean(axis=1)
#                     df[f"{metric}_std"] = df[cols].fillna(0).std(axis=1)
#                     # After calculating the mean and std, drop the individual trajectories' columns, retaining the mean and std and also the analysis of the filtered raw weights averages
#                     out = df.drop(cols, axis=1)
#                 else:
#                     # If there is only 1 trajectory, only the filtered raw weights are analyzed, outputing a single analyzed column
#                     out = df

#                 data = pandas.concat([data, out], axis=1)

#             # Retrieve the Element's class from the Visualization module and (re-)set it with the data
#             elemclass = eval(elem.capitalize())
#             setattr(filtered, elem, elemclass(data))
#             getattr(filtered, elem)._parent = filtered._pkg.protein

#         # Wait asynchronously for analysis to end and then add the data
#         utils.get_pool().apply_async(
#             wait_analyze, args=(elem, data), callback=add_data
#         )

#     #return lambda: getattr(filtered, elements[0]) if len(elements) == 1 else None

# def single_analysis(filtered, metric, metricf, elem, normalize, pq):
#     r"""Analyze raw data with a single element-metric

#     Analyze stored, filtered raw data with the passed combination of
#     element-metric/NetworkX' analysis function and save the results.

#     Parameters
#     ----------
#     filtered : :class:`~AlloViz.AlloViz.Filtering.Filtering` object
#         Filtered network object.
#     metric : str
#         Network metric to compute, which must be a key in the `nodes_dict` or
#         `edges_dict` dictionaries.
#     metricf : str
#         NetworkX function to analyze data. It must be written as if it were an
#         absolute import
#         (e.g., "networkx.algorithms.centrality.betweenness_centrality"). 
#     element : str or list, {"edges", "nodes"}
#         Network element for which the analysis is performed.
#     normalize : bool
#         Passed to the NetworkX functions that calculate the metrics, to output
#         normalized results or not.
#     pq : str
#         Name of the parquet (.pq) file in which to save the analysis results.
#     """
#     # Process the NetworkX's module-function that will be used for analysis and import it into the metricf variable
#     # module, f = metric_import.rsplit(".", 1)
#     metricf = eval(metricf)  # eval(f"import_module('{module}').{f}")

#     # Create an empty DataFrame to store analysis results and the list of columnnames (Graph attributes) to be analyzed
#     df = pandas.DataFrame()
#     cols = [c for c in filtered._filtdata if "std" not in c]
#     nodes = {}  # Temporary fix for future use of source-sink network analyses

#     for col in cols:
#         # Try to apply the NetworkX's analysis function to the selected Graph
#         try:
#             analyzed = metricf(
#                 rgetattr(filtered, f"_{col}_G"),
#                 normalized=normalize,
#                 weight="weight",
#                 **nodes,
#             )
#         # If it throws an error, print it along with the performed analysis' information and create fake data with all 0s
#         except Exception as e:  # from scipy.linalg import LinAlgError
#             print(
#                 "ERROR:",
#                 filtered._pkg._name,
#                 filtered._name,
#                 elem,
#                 metricf.__name__,
#                 "\n",
#                 e,
#             )
#             analyzed = {k: 0 for k in rgetattr(filtered, f"_{col}_G", elem)}

#         # Sort the result's indices if they are a MultiIndex (edges), so that each pair has the residue with the lowest resnum as the first element of the tuple
#         sort_index = lambda result: {
#             tuple(sorted(k, key=lambda x: int(x.split(":")[-1]))): result[k]
#             for k in result
#         }
#         result = sort_index(analyzed) if elem == "edges" else analyzed

#         # Add the analyzed data to the df with the appropriate column name (e.g., if there is more than 1 trajectory, there will be "weight", "metric_weight", "metric_1", "metric_"...)
#         colname = f"{metric}_{col}" if len(cols) > 1 else metric
#         df = pandas.concat([df, pandas.Series(result, name=colname)], axis=1)

#     df.to_parquet(pq)

def analyze_graph(args):
    r"""Analyze a graph/column from raw filtered data with an element-metric

    Analyze a stored, filtered raw data column with the passed combination of
    element-metric/NetworkX' analysis function and return the results.

    Parameters
    ----------
    graph : :external:ref:`Graph <graph>` object
        Single column/graph object to analyze.
    metricf : str
        NetworkX function to analyze data. It must be written as if it were an
        absolute import
        (e.g., "networkx.algorithms.centrality.betweenness_centrality").
    normalize : bool
        Passed to the NetworkX functions that calculate the metrics, to output
        normalized results or not.
    colname : str
        Name of the analyzed column that it will have in the final DataFrame for saving.
    """
    graph, metricf, normalize, colname = args
    nodes = {} # Temporary fix for future use of source-sink network analyses

    # Try to apply the NetworkX's analysis function to the selected Graph
    try:
        analyzed = metricf(
            graph,
            normalized=normalize,
            weight="weight",
            **nodes,
        )
    # If it throws an error, return False to print it along with the performed analysis' information and create fake data with all 0s
    except Exception as e:
        return e

    # Sort the result's indices if they are a MultiIndex (edges), so that each pair has the residue with the lowest resnum as the first element of the tuple
    sort_index = lambda result: {
        tuple(sorted(k, key=lambda x: int(x.split(":")[-1]))): result[k]
        for k in result
    }
    result = sort_index(analyzed) if len(list(analyzed.keys())[0]) == 2 else analyzed

    # Return a series
    return pandas.Series(result, name=colname)




def single_analysis(graphs, metricf, metric, elem, normalize, pq):
    r"""Analyze raw data with a single element-metric

    Analyze stored, filtered raw data with the passed combination of
    element-metric/NetworkX' analysis function and save the results.

    Parameters
    ----------
    graphs : dict of external:ref:`Graph <graph>` objects
        Graphs to analyze.
    metricf : str
        NetworkX function to analyze data. It must be written as if it were an
        absolute import
        (e.g., "networkx.algorithms.centrality.betweenness_centrality"). 
    metric : str
        Network metric to compute, which must be a key in the `nodes_dict` or
        `edges_dict` dictionaries.
    elem : str or list, {"edges", "nodes"}
        Network element for which the analysis is performed.
    normalize : bool
        Passed to the NetworkX functions that calculate the metrics, to output
        normalized results or not.
    pq : str
        Name of the parquet (.pq) file in which to save the analysis results.
    """
    # Process the NetworkX's module-function that will be used for analysis and import it into the metricf variable
    metricf = eval(metricf)
    
    # Function to gget the columns' new names (e.g., if there is more than 1 trajectory, there will be "weight", "metric_weight", "metric_1", "metric_"...)
    get_colname = lambda metric, col: f"{metric}_{col}" if len(graphs) > 1 else metric
    # Analyze all columns in parallel, returning a Series for each (or False if it couldn't be analyzed)
    with Pool(len(graphs)) as p:
        args = [(graph, metricf, normalize, get_colname(metric, col)) for col, graph in graphs.items()]
        results = list(p.map(analyze_graph, args))
        p.shutdown()
    
    # Check if any of the analyses failed and print the information
    fails = [(args[i][-1], results.pop(i)) for i in range(len(results)) if not isinstance(results[i], pandas.Series)]
    if len(fails) > 0:
        for f in fails:
            print(
                "ERROR:",
                pq,
                f[0],
                elem,
                metricf.__name__,
                "\n",
                f[-1],
            )
    
    pandas.concat(results, axis=1).to_parquet(pq)
    
    

# Function to wait for the analyses to finish in the background; returns the data to be added as attributes when they do
def wait_analyze(pqs):
    while any([not os.path.isfile(pq) for pq in pqs]):
        time.sleep(5)
    return pqs

# Function to add the newly calculated (or retrieved) data to the Element's attribute after analysis (wait_analyze) finishes and passes the data
def add_data(pqs, elem, data, filtered):
    print(
        f"adding analyzed {elem} {filtered._pkg} {filtered._name} data of for {filtered._pkg.protein._pdbf}"
    )
    sys.stdout.flush()

    for pq in pqs:
        # Retrieve the metric name from the .pq filename and read it into a DataFrame
        metric = pq.rsplit("/", 1)[-1].split("_", 1)[-1].split(".")[0]
        df = pandas.read_parquet(pq)

        # If there are more than 1 trajectory, calculate the metric average and standard error from the trajectories' analyzed data
        if len(filtered._pkg.protein._trajs) > 1:
            cols = [f"{metric}_{num}" for num in filtered._pkg.protein._trajs]
            df[f"{metric}"] = df[cols].fillna(0).mean(axis=1)
            df[f"{metric}_std"] = df[cols].fillna(0).std(axis=1)
            # After calculating the mean and std, drop the individual trajectories' columns, retaining the mean and std and also the analysis of the filtered raw weights averages
            out = df.drop(cols, axis=1)
        else:
            # If there is only 1 trajectory, only the filtered raw weights are analyzed, outputing a single analyzed column
            out = df

        data = pandas.concat([data, out], axis=1)

    # Retrieve the Element's class from the Visualization module and (re-)set it with the data
    elemclass = eval(elem.capitalize())
    setattr(filtered, elem, elemclass(data))
    getattr(filtered, elem)._parent = filtered._pkg.protein
    
    


def analyze(filtered, elements, metrics, normalize, **kwargs):
    r"""Analyze the filtered network

    Send the analyses of the passed filtered network for the specified combinations of
    elements-metrics. Each combination is analyzed independently with 
    :func:`~AlloViz.AlloViz.Analysis.single_analysis` using NetworkX' functions and
    results are stored as new instances of classes from the
    :mod:`AlloViz.AlloViz.Elements` module, which extend the :class:`pandas.DataFrame`
    class.
    
    Parameters
    ----------
    filtered : :class:`~AlloViz.AlloViz.Filtering.Filtering` object
        Filtered network object.
    elements : str or list, {"edges", "nodes"}
        Network element for which to perform the analysis.
    metrics : str or list
        Network metrics to compute, which must be keys in the `nodes_dict` or
        `edges_dict` dictionaries.
    normalize : bool
        Passed to the NetworkX functions that calculate the metrics, to output
        normalized results or not.

    Other Parameters
    ----------------
    nodes_dict, edges_dict : dict
        Optional kwarg(s) of the dictionary(ies) that maps network metrics custom names
        (e.g., betweenness centrality, "btw") with their corresponding NetworkX
        function (e.g., "networkx.algorithms.centrality.betweenness_centrality").
        Functions strings must be written as if they were absolute imports, and must
        return a dictionary of edges or nodes, depending on the element dictionary in
        which they are. The keys of the dictionaries will be used to name the columns
        of the analyzed data that the functions produce. Defaults are
        :data:`~AlloViz.AlloViz.Analysis.nodes_dict` and
        :data:`~AlloViz.AlloViz.Analysis.edges_dict`.
    """
    elements = elements if isinstance(elements, list) else [elements]

    for elem in elements:
        # If the Element's attribute doesn't exist yet, use as initial data the raw edge weights from the filtered data (or an empty DF for nodes)
        if not rhasattr(filtered, elem):
            if elem == "edges":
                cols = ["weight" in col for col in filtered._filtdata.columns]
                data = filtered._filtdata.loc[:, cols]
            elif elem == "nodes":
                data = pandas.DataFrame()
        # Else, retrieve the Element's attribute DataFrame to add columns to it
        else:
            data = rgetattr(filtered, elem)
        print("retrieved existing data")
            
        # Retrieve the element's dictionary and if necessary update it with the one passed in kwargs
        d = eval(f"{elem}_dict").copy()
        if f"{elem}_dict" in kwargs:
            d.update(kwargs[f"{elem}_dict"])
        # Create a list of the desired metrics to calculate
        metrics = utils.make_list(metrics, if_all = list(d.keys()))
        # Create a list of the metrics that (i) have been passed, (ii) are also present in the element's dictionary and (iii) aren't already in the Element's attribute
        elem_metrics = [
            metric for metric in metrics if (metric in d and metric not in data)
        ]
        print("established d and metrics to calculate")
        # Define the list of .pq files that we expect are going to be saved (or be retrieved) and a function to check which of them already exist
        pqs = lambda elem: [filtered._datapq(elem, metric) for metric in elem_metrics]
        no_exist = lambda pqs: [not os.path.isfile(pq) for pq in pqs]
        # If any of the .pq files don't exist, send the analysis calculations for them
        if any(no_exist(pqs(elem))):
            for metric in (
                metric
                for metric in elem_metrics
                if no_exist(pqs(elem))[pqs(elem).index(filtered._datapq(elem, metric))]
            ):
                print(metric)
                utils.get_pool().apply_async(
                    single_analysis,
                    args=(
                        filtered.graphs,
                        d[metric],
                        metric,
                        elem,
                        normalize,
                        filtered._datapq(elem, metric),
                    ),
                )
<<<<<<< HEAD

        # Function to wait for the analyses to finish in the background; returns the data to be added as attributes when they do
        def wait_analyze(elem, data):
            while any(no_exist(pqs(elem))):
                time.sleep(5)
            return elem, data

        # Function to add the newly calculated (or retrieved) data to the Element's attribute after analysis (wait_analyze) finishes and passes the data
        def add_data(args):
            elem, data = args
            print(
                f"adding analyzed {elem} {filtered._pkg} {filtered._name} data of for {filtered._pkg.protein._pdbf}"
            )

            for pq in pqs(elem):
                # Retrieve the metric name from the .pq filename and read it into a DataFrame
                metric = pq.rsplit("/", 1)[-1].split("_", 1)[-1].split(".")[0]
                df = pandas.read_parquet(pq)

                # # If there are more than 1 trajectory, calculate the metric average and standard error from the trajectories' analyzed data
                # if len(filtered._pkg.protein._trajs) > 1:
                #     cols = [f"{metric}_{num}" for num in filtered._pkg.protein._trajs]
                #     df[f"{metric}"] = df[cols].fillna(0).mean(axis=1)
                #     df[f"{metric}_std"] = df[cols].fillna(0).std(axis=1)
                #     # After calculating the mean and std, drop the individual trajectories' columns, retaining the mean and std and also the analysis of the filtered raw weights averages
                #     out = df.drop(cols, axis=1)
                # else:
                #     # If there is only 1 trajectory, only the filtered raw weights are analyzed, outputing a single analyzed column
                #     out = df
                out = df

                data = pandas.concat([data, out], axis=1)

            # Retrieve the Element's class from the Visualization module and (re-)set it with the data
            elemclass = eval(elem.capitalize())
            setattr(filtered, elem, elemclass(data))
            getattr(filtered, elem)._parent = filtered._pkg.protein

=======
        else:
            print("pqs exist:", pqs(elem), no_exist(pqs(elem)))
            
        print("sending wait analyze", utils.get_pool())
>>>>>>> d8e91ccf
        # Wait asynchronously for analysis to end and then add the data
        utils.get_pool().apply_async(
            wait_analyze, args=(pqs(elem),), callback=partial(add_data, elem=elem, data=data, filtered=filtered)
        )

    #return lambda: getattr(filtered, elements[0]) if len(elements) == 1 else None


    
    
    

    
    
    
    <|MERGE_RESOLUTION|>--- conflicted
+++ resolved
@@ -479,51 +479,10 @@
                         filtered._datapq(elem, metric),
                     ),
                 )
-<<<<<<< HEAD
-
-        # Function to wait for the analyses to finish in the background; returns the data to be added as attributes when they do
-        def wait_analyze(elem, data):
-            while any(no_exist(pqs(elem))):
-                time.sleep(5)
-            return elem, data
-
-        # Function to add the newly calculated (or retrieved) data to the Element's attribute after analysis (wait_analyze) finishes and passes the data
-        def add_data(args):
-            elem, data = args
-            print(
-                f"adding analyzed {elem} {filtered._pkg} {filtered._name} data of for {filtered._pkg.protein._pdbf}"
-            )
-
-            for pq in pqs(elem):
-                # Retrieve the metric name from the .pq filename and read it into a DataFrame
-                metric = pq.rsplit("/", 1)[-1].split("_", 1)[-1].split(".")[0]
-                df = pandas.read_parquet(pq)
-
-                # # If there are more than 1 trajectory, calculate the metric average and standard error from the trajectories' analyzed data
-                # if len(filtered._pkg.protein._trajs) > 1:
-                #     cols = [f"{metric}_{num}" for num in filtered._pkg.protein._trajs]
-                #     df[f"{metric}"] = df[cols].fillna(0).mean(axis=1)
-                #     df[f"{metric}_std"] = df[cols].fillna(0).std(axis=1)
-                #     # After calculating the mean and std, drop the individual trajectories' columns, retaining the mean and std and also the analysis of the filtered raw weights averages
-                #     out = df.drop(cols, axis=1)
-                # else:
-                #     # If there is only 1 trajectory, only the filtered raw weights are analyzed, outputing a single analyzed column
-                #     out = df
-                out = df
-
-                data = pandas.concat([data, out], axis=1)
-
-            # Retrieve the Element's class from the Visualization module and (re-)set it with the data
-            elemclass = eval(elem.capitalize())
-            setattr(filtered, elem, elemclass(data))
-            getattr(filtered, elem)._parent = filtered._pkg.protein
-
-=======
         else:
             print("pqs exist:", pqs(elem), no_exist(pqs(elem)))
             
         print("sending wait analyze", utils.get_pool())
->>>>>>> d8e91ccf
         # Wait asynchronously for analysis to end and then add the data
         utils.get_pool().apply_async(
             wait_analyze, args=(pqs(elem),), callback=partial(add_data, elem=elem, data=data, filtered=filtered)
