"""Module containing variables and elements with AlloViz information

The main member is the :data:`~AlloViz.AlloViz.info.wrappers` dictionary, which contains
all the available network construction methods in AlloViz as keys and the kind of
information they use as their respective values.

"""

# Atom/angle names
alpha = "Carbon \u03B1"
beta = "Carbon \u03B2"
COM = "Residue COM"
whole = "Whole residue"
Dihs = "All backbone dihedrals (Phi and psi)"

# Package/Network construction method-level common information
dynetani = ("Atoms' displacements", "dynetan", "MI")
pytraji = ("Atoms' displacements", "pytraj", "Pearson's")
correlationplusi = ("Atoms' displacements", "correlationplus")
correlationplusdihsi = ("Dihedral angles", "correlationplus", "Pearson's")
AlloVizi = ("Dihedral angles", "AlloViz", "MI")
MDEntropyi = ("MDEntropy", "MI")
g_correlationi = ("Atoms' displacements", "g_correlation")
pyinteraphi = ("Contacts", "PyInteraph2", "None")
CARDSi = ("Dihedral angles", "CARDS")



#: Dictionary with all the available network construction methods and their information
#:
#: All network construction methods available in AlloViz are the keys of the dictionary
#: and each of the values is a 4-member tuple. In order, the tuple contains the kind of
#: information it uses for network construction, the main package name (not the same as
#: the AlloViz accession name of the wrapper), the correlaton metric they use if
#: applicable, and the atom/angle whose information it uses.
wrappers = {
    "MDTASK": ("Atoms' displacements", "MD-TASK", "Pearson's", alpha),

    "pytraj_CA": pytraji + (alpha,),
    "pytraj_CB": pytraji + (beta,),

    "dynetan": dynetani + (whole,),
    # "dynetan_COM": dynetani + (COM,),
    
    "g_correlation_CA_MI": g_correlationi + ("MI", alpha), 
    "g_correlation_COM_MI": g_correlationi + ("MI", COM), 
    "g_correlation_CA_LMI": g_correlationi + ("LMI", alpha), 
    "g_correlation_COM_LMI": g_correlationi + ("LMI", COM),
    
    "correlationplus_CA_Pear": correlationplusi + ("Pearson's", alpha),
    # "correlationplus_COM_Pear": correlationplusi + ("Pearson's", COM),
    "correlationplus_CA_LMI": correlationplusi + ("LMI", alpha),
    # "correlationplus_COM_LMI": correlationplusi + ("LMI", COM),

    "correlationplus_Phi": correlationplusdihsi + ("Phi",),
    "correlationplus_Psi": correlationplusdihsi + ("Psi",),
    #"correlationplus_Omega": correlationplusdihsi + ("Omega",),

    "correlationplus_Backbone_Dihs": correlationplusdihsi + (Dihs,),
    # "correlationplus_Backbone_Dihs_Max": correlationplusdihsi + (Dihs + " (max. value)",),
    
    "AlloViz_Phi": AlloVizi + ("Phi",),
    "AlloViz_Psi": AlloVizi + ("Psi",),
    #"AlloViz_Omega": AlloVizi + ("Omega",),
    "AlloViz_Backbone_Dihs": AlloVizi + (Dihs,),
    # "AlloViz_Backbone_Dihs_Max": AlloVizi + (Dihs + " (max. value)",),

    "AlloViz_Chi1": AlloVizi + ("Chi1",),
    "AlloViz_Chi2": AlloVizi + ("Chi2",),
    "AlloViz_Chi3": AlloVizi + ("Chi3",),
    "AlloViz_Chi4": AlloVizi + ("Chi4",),
    #"AlloViz_Chi5": AlloVizi + ("Chi5",),
    "AlloViz_Sidechain_Dihs": AlloVizi + ("All side-chain dihedrals",),
    # "AlloViz_Sidechain_Dihs_Max": AlloVizi + ("All side-chain dihedrals (max. value)",),

    "AlloViz_Dihs": AlloVizi + ("All dihedrals",),
    # "AlloViz_Dihs_Max": AlloVizi + ("All dihedrals (max. value)",),
    
    'CARDS_MI_Phi': CARDSi + ('MI', 'Phi'), 
    'CARDS_Disorder_Phi': CARDSi + ('Pure-disorder MI', 'Phi'), 
    'CARDS_Disorder_mediated_Phi': CARDSi + ('Disorder-mediated MI', 'Phi'), 
    'CARDS_Holistic_Phi': CARDSi + ('Holistic MI', 'Phi'), 
    'CARDS_MI_Psi': CARDSi + ('MI', 'Psi'), 
    'CARDS_Disorder_Psi': CARDSi + ('Pure-disorder MI', 'Psi'), 
    'CARDS_Disorder_mediated_Psi': CARDSi + ('Disorder-mediated MI', 'Psi'), 
    'CARDS_Holistic_Psi': CARDSi + ('Holistic MI', 'Psi'),
    
    'CARDS_MI_Backbone_Dihs': CARDSi + ('MI', Dihs), 
    'CARDS_Disorder_Backbone_Dihs': CARDSi + ('Pure-disorder MI', Dihs),
    'CARDS_Disorder_mediated_Backbone_Dihs': CARDSi + ('Disorder-mediated MI', Dihs), 
    'CARDS_Holistic_Backbone_Dihs': CARDSi + ('Holistic MI', Dihs),
    # 'CARDS_MI_Backbone_Dihs_Max': CARDSi + ('MI', 'All backbone dihedrals (Phi and psi) (max. value)'), 
    # 'CARDS_Disorder_Backbone_Dihs_Max': CARDSi + ('Pure-disorder MI', 'All backbone dihedrals (Phi and psi) (max. value)'), 
    # 'CARDS_Disorder_mediated_Backbone_Dihs_Max': CARDSi + ('Disorder-mediated MI', 'All backbone dihedrals (Phi and psi) (max. value)'), 
    # 'CARDS_Holistic_Backbone_Dihs_Max': CARDSi + ('Holistic MI', 'All backbone dihedrals (Phi and psi) (max. value)'), 
    
    'CARDS_MI_Chi1': CARDSi + ('MI', 'Chi1'), 
    'CARDS_Disorder_Chi1': CARDSi + ('Pure-disorder MI', 'Chi1'), 
    'CARDS_Disorder_mediated_Chi1': CARDSi + ('Disorder-mediated MI', 'Chi1'), 
    'CARDS_Holistic_Chi1': CARDSi + ('Holistic MI', 'Chi1'), 
    'CARDS_MI_Chi2': CARDSi + ('MI', 'Chi2'), 
    'CARDS_Disorder_Chi2': CARDSi + ('Pure-disorder MI', 'Chi2'), 
    'CARDS_Disorder_mediated_Chi2': CARDSi + ('Disorder-mediated MI', 'Chi2'), 
    'CARDS_Holistic_Chi2': CARDSi + ('Holistic MI', 'Chi2'), 
    'CARDS_MI_Chi3': CARDSi + ('MI', 'Chi3'), 
    'CARDS_Disorder_Chi3': CARDSi + ('Pure-disorder MI', 'Chi3'), 
    'CARDS_Disorder_mediated_Chi3': CARDSi + ('Disorder-mediated MI', 'Chi3'), 
    'CARDS_Holistic_Chi3': CARDSi + ('Holistic MI', 'Chi3'), 
    'CARDS_MI_Chi4': CARDSi + ('MI', 'Chi4'), 
    'CARDS_Disorder_Chi4': CARDSi + ('Pure-disorder MI', 'Chi4'), 
    'CARDS_Disorder_mediated_Chi4': CARDSi + ('Disorder-mediated MI', 'Chi4'), 
    'CARDS_Holistic_Chi4': CARDSi + ('Holistic MI', 'Chi4'), 
    
    'CARDS_MI_Sidechain_Dihs': CARDSi + ('MI', 'All side-chain dihedrals'), 
    'CARDS_Disorder_Sidechain_Dihs': CARDSi + ('Pure-disorder MI', 'All side-chain dihedrals'), 
    'CARDS_Disorder_mediated_Sidechain_Dihs': CARDSi + ('Disorder-mediated MI', 'All side-chain dihedrals'), 
    'CARDS_Holistic_Sidechain_Dihs': CARDSi + ('Holistic MI', 'All side-chain dihedrals'),
    # 'CARDS_MI_Sidechain_Dihs_Max': CARDSi + ('MI', 'All side-chain dihedrals (max. value)'), 
    # 'CARDS_Disorder_Sidechain_Dihs_Max': CARDSi + ('Pure-disorder MI', 'All side-chain dihedrals (max. value)'), 
    # 'CARDS_Disorder_mediated_Sidechain_Dihs_Max': CARDSi + ('Disorder-mediated MI', 'All side-chain dihedrals (max. value)'), 
    # 'CARDS_Holistic_Sidechain_Dihs_Max': CARDSi + ('Holistic MI', 'All side-chain dihedrals (max. value)'), 
    
    'CARDS_MI_Dihs': CARDSi + ('MI', 'All dihedrals'), 
    'CARDS_Disorder_Dihs': CARDSi + ('Pure-disorder MI', 'All dihedrals'), 
    'CARDS_Disorder_mediated_Dihs': CARDSi + ('Disorder-mediated MI', 'All dihedrals'), 
    'CARDS_Holistic_Dihs': CARDSi + ('Holistic MI', 'All dihedrals'), 
    # 'CARDS_MI_Dihs_Max': CARDSi + ('MI', 'All dihedrals (max. value)'), 
    # 'CARDS_Disorder_Dihs_Max': CARDSi + ('Pure-disorder MI', 'All dihedrals (max. value)'), 
    # 'CARDS_Disorder_mediated_Dihs_Max': CARDSi + ('Disorder-mediated MI', 'All dihedrals (max. value)'), 
    # 'CARDS_Holistic_Dihs_Max': CARDSi + ('Holistic MI', 'All dihedrals (max. value)'),
    
    "MDEntropy_Phi": ("Dihedral angles",) + MDEntropyi + ("Phi",),
    "MDEntropy_Psi": ("Dihedral angles",) + MDEntropyi + ("Psi",),
    "MDEntropy_Backbone_Dihs": ("Dihedral angles",) + MDEntropyi + (Dihs,),
    "MDEntropy_AlphaAngle": ("Dihedral angles",) + MDEntropyi + ("Alpha angle",),
<<<<<<< HEAD
#     "MDEntropy_Contacts": ("Contacts",) + MDEntropyi + ("Contact frequency",),
=======
    "MDEntropy_Contacts": ("Contacts",) + MDEntropyi + ("Contacts occurrence",),
>>>>>>> 9753dea9
    
    "GetContacts": ("Contacts", "GetContacts", "None", "Contacts occurrence"),
    
    "PyInteraph2_Atomic_Contacts_Occurrence": pyinteraphi + ("Atomic contacts frequency",),
    "PyInteraph2_Atomic_Contacts_Strength": pyinteraphi + ("Atomic contacts strength",),
    "PyInteraph2_Contacts": pyinteraphi + ("Contacts occurrence",),
    # "PyInteraph2_Contacts_Corrected": ("Contacts", "PyInteraph2 (with Rg correction)", "None", "Contacts occurrence"),
    # it would be better to use the Rg corrected version

    "PyInteraph2_Energy": ("Interaction energy", "PyInteraph2", "None", whole),
    
    # "gRINN": ("Interaction energy", "gRINN", "None", whole),
    # "gRINN_corr": ("Interaction energy", "gRINN", "Pearson's", whole),
}


# The inverse dictionary is used to construct and display a table with all the available network construction methods in the package documentation
# In that case, the aim is to show the general, more wide-spread columns first and the AlloViz accession name (keys in 'wrappers') last
inverse = {}

for key, val in wrappers.items():
    # g_correlation-related methods need local compilation of g_correlation and are only available locally; dynetan_COM is prohibitively slow
    if "g_correlation" not in key and "dynetan_COM" not in key:
        inverse[val] = key


# The df variable of the processed inverse dictionary is used when this module is imported by the documentation's conf.py script to print the updated table in the README.rst file
import pandas
df = pandas.DataFrame.from_dict(inverse, orient="index", columns=["Name in AlloViz"])
df.index = pandas.MultiIndex.from_tuples(list(df.index), names=["Residue information extracted from trajectories",
                                                            "Package",
                                                            "Correlation measurement",
                                                            "Atom/angle tracked"])




#: Dictionary with MDAnalysis' selection functions-ready dihedral-participating atomnames
#:
#: Each entry from the dictionary corresponds to a dihedral and is a dictionary itself
#: ready to be passed to MDAnalysis' selection functions (phi_selection, etc) as kwargs.
#: Chi2 and onward can be selected with the chi1_selection function passing custom atom
#: names.
#:
#: Info retrieved from `<https://docs.mdanalysis.org/stable/documentation_pages/core/topologyattrs.html#MDAnalysis.core.topologyattrs.Atomnames.chi1_selection>`_
#: and `<http://www.mlb.co.jp/linux/science/garlic/doc/commands/dihedrals.html>`_.
dihedrals_atoms = {
    "phi": { # C’-N-CA-C
        "c_name": 'C',
        "n_name": 'N',
        "ca_name": 'CA'
    },
    "psi": { # N-CA-C-N’
        "c_name": 'C',
        "n_name": 'N',
        "ca_name": 'CA'
    },
    "omega": { # CA-C-N’-CA’
        "c_name": 'C',
        "n_name": 'N',
        "ca_name": 'CA'
    },
    "chi1": {
        "n_name": 'N',
        "ca_name": 'CA',
        "cb_name": 'CB',
        "cg_name": 'CG CG1 OG OG1 SG'
    },
    "chi2": {
        "n_name": "CA",
        "ca_name": "CB",
        "cb_name": "CG CG1",
        "cg_name": "CD OD1 ND1 CD1 SD"
    },
    "chi3": {
        "n_name": "CB",
        "ca_name": "CG",
        "cb_name": "CD SD",
        "cg_name": "NE OE1 CE"
    },
    "chi4": {
        "n_name": "CG",
        "ca_name": "CD",
        "cb_name": "CE NE",
        "cg_name": "CZ NZ"
    },
    "chi5": {
        "n_name": "CD",
        "ca_name": "NE",
        "cb_name": "CZ",
        "cg_name": "NH1"
    }
}
<|MERGE_RESOLUTION|>--- conflicted
+++ resolved
@@ -133,11 +133,7 @@
     "MDEntropy_Psi": ("Dihedral angles",) + MDEntropyi + ("Psi",),
     "MDEntropy_Backbone_Dihs": ("Dihedral angles",) + MDEntropyi + (Dihs,),
     "MDEntropy_AlphaAngle": ("Dihedral angles",) + MDEntropyi + ("Alpha angle",),
-<<<<<<< HEAD
-#     "MDEntropy_Contacts": ("Contacts",) + MDEntropyi + ("Contact frequency",),
-=======
-    "MDEntropy_Contacts": ("Contacts",) + MDEntropyi + ("Contacts occurrence",),
->>>>>>> 9753dea9
+#     "MDEntropy_Contacts": ("Contacts",) + MDEntropyi + ("Contacts occurrence",),
     
     "GetContacts": ("Contacts", "GetContacts", "None", "Contacts occurrence"),
     
